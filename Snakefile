--- conflicted
+++ resolved
@@ -11,11 +11,6 @@
 # - orthofuser_final_clean.fa.dammit.fasta: all contigs as nucleotide sequences. Used to identify contigs shorter than X nucleotides (300) to scan for sORFs and to predict lncRNAs, which may have sORFs embedded in them.
 
 short_contigs = config.get("short_contigs", "inputs/reads2transcriptome_outputs/small_contigs.fa")
-<<<<<<< HEAD
-orfs_amino_acids = config.get("orfs_amino_acids", "inputs/reads2transcriptome_outputs/orthofuser_final_clean.fa.transdecoder.pep_head")
-orfs_nucleotides = config.get("orfs_nucleotides", "inputs/reads2transcriptome_outputs/orthofuser_final_clean.fa.transdecoder.cds")
-all_contigs = config.get("all_contigs", "inputs/reads2transcriptome_outputs/orthofuser_final_clean.fa.dammit.fasta")
-=======
 orfs_amino_acids = config.get(
     "orfs_amino_acids",
     "inputs/reads2transcriptome_outputs/orthofuser_final_clean.fa.transdecoder.pep",
@@ -28,8 +23,6 @@
     "all_contigs", "inputs/reads2transcriptome_outputs/orthofuser_final_clean.fa.dammit.fasta"
 )
 
->>>>>>> 826d5a74
-
 rule all:
     input:
         "outputs/sORF/long_contigs/rnasamba/classification.tsv",
@@ -143,16 +136,16 @@
         model="outputs/models/rnasamba/build/3_model/eu_rnasamba.hdf5",
         contigs="outputs/sORF/long_contigs/long_contigs.fa",
     output:
-<<<<<<< HEAD
-        tsv = "outputs/sORF/{length}_contigs/rnasamba/classification.tsv",
-        fa  = "outputs/sORF/{length}_contigs/rnasamba/predicted_proteins.fa"
-    # TODO: update rnasamba installation according to tests
-    conda: "envs/rnasamba.yml"
-    shell:'''
-    rnasamba classify -p {output.fa} {output.tsv} {input.all_contigs} {input.model}
-    '''
-
-## TODO: predict sORFs from lncRNAs
+        tsv="outputs/sORF/long_contigs/rnasamba/classification.tsv",
+        fa="outputs/sORF/long_contigs/rnasamba/predicted_proteins.fa",
+    conda:
+        "envs/rnasamba.yml"
+    shell:
+        """
+    rnasamba classify -p {output.fa} {output.tsv} {input.contigs} {input.model}
+    """
+
+## TER TODO: predict sORFs from lncRNAs
 
 ################################################################################
 ## cleavage prediction
@@ -241,17 +234,4 @@
     conda: "envs/deeppeptide.yml"
     shell:'''
     python scripts/extract_deeppeptide_sequences.py {input.json} {input.faa} {output.propeptide} {output.peptide}
-    '''
-=======
-        tsv="outputs/sORF/long_contigs/rnasamba/classification.tsv",
-        fa="outputs/sORF/long_contigs/rnasamba/predicted_proteins.fa",
-    conda:
-        "envs/rnasamba.yml"
-    shell:
-        """
-    rnasamba classify -p {output.fa} {output.tsv} {input.contigs} {input.model}
-    """
-
-
-## TER TODO: predict sORFs from lncRNAs
->>>>>>> 826d5a74
+    '''